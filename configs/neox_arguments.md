Arguments for gpt-neox. All of the following can be specified in your .yml config file(s):


## NeoXArgsLRScheduler

LR Scheduler Arguments



- **lr_decay_style**: typing.Literal['constant', 'linear', 'cosine', 'exponential']

    Default = linear

    Learning rate decay function. Choose from 'constant', 'linear', 'cosine', 'exponential'.



- **lr_decay_iters**: int

    Default = None

    Number of iterations to decay learning rate over, If None defaults to --train-iters



- **min_lr**: float

    Default = 0.0

    Minimum value for learning rate. The scheduler clips values below this threshold.



- **warmup**: float

    Default = 0.01

    Percentage of total iterations to warmup on (.01 = 1 percent of all training iters).



- **override_lr_scheduler**: bool

    Default = False

    Reset the values of the scheduler (learning rate,warmup iterations, minimum learning rate, maximum number of iterations, and decay style from input arguments and ignore values from checkpoints. Note that all the above values will be reset.



- **use_checkpoint_lr_scheduler**: bool

    Default = False

    Use checkpoint to set the values of the scheduler (learning rate, warmup iterations, minimum learning rate, maximum number of iterations, and decay style from checkpoint and ignore input arguments.



## NeoXArgsLogging

Logging Arguments



- **use_wandb**: bool

    Default = None

    Flag indicating if wandb is to be used.



- **wandb_group**: str

    Default = None

    Weights and Biases group name - used to group together "runs".



- **wandb_team**: str

    Default = None

    Team name for Weights and Biases.



- **wandb_project**: str

    Default = neox

    wandb project name



- **wandb_host**: str

    Default = https://api.wandb.ai

    url of the wandb host



- **wandb_init_all_ranks**: bool

    Default = False

    Initialize wandb on all ranks.



- **git_hash**: str

<<<<<<< HEAD
    Default = 96212f8
=======
    Default = 7ed7bc6
>>>>>>> 26ef16d7

    current git hash of repository



- **log_dir**: str

    Default = None

    Directory to save logs to.



- **tensorboard_dir**: str

    Default = None

    Write TensorBoard logs to this directory.



- **log_interval**: int

    Default = None

    Interval between logging.



- **log_grad_pct_zeros**: bool

    Default = False

    Log the percentage of zeros for the gradient of each parameter to wandb / tensorboard (useful for debugging). Needs wandb_init_all_ranks set to True if using pipeline parallelism to log all ranks.



- **log_param_norm**: bool

    Default = False

    Log the frob norm of the parameters to wandb / tensorboard (useful for debugging). Needs wandb_init_all_ranks set to True if using pipeline parallelism to log all ranks.



- **log_grad_norm**: bool

    Default = False

    Log the frob norm of the gradients to wandb / tensorboard (useful for debugging).
    (N.B - this will only work with pp = 0 for now, as we don't have access to the gradients of the model because
    deepspeed.)



- **log_optimizer_states**: bool

    Default = False

    Log the frob norm of the optimizer states to wandb / tensorboard (useful for debugging).



- **log_gradient_noise_scale**: bool

    Default = False

    Whether to log the gradient noise scale when training (cf. https://arxiv.org/abs/1812.06162 for explanation)



- **gradient_noise_scale_n_batches**: int

    Default = 5

    Number of batches to accumulate gradients for in the gradient noise scale logger.



- **gradient_noise_scale_cpu_offload**: bool

    Default = False

    Whether to offload the buffered gradients to cpu when measuring gradient noise scale.



## NeoXArgsModel

Model Arguments



- **precision**: typing.Literal['fp16', 'fp32', 'bfloat16']

    Default = None

    description of the used precision, either one of fp16 or fp32 (and in the future bf16).



- **num_layers**: int

    Default = None

    Number of transformer layers.



- **hidden_size**: int

    Default = None

    Transformer hidden size.



- **num_attention_heads**: int

    Default = None

    Number of transformer attention heads.



- **seq_length**: int

    Default = None

    Maximum sequence length to process.



- **max_position_embeddings**: int

    Default = None

    Maximum number of position embeddings to use. This is the size of position embedding.



- **norm**: typing.Literal['layernorm', 'rmsnorm', 'scalenorm']

    Default = layernorm

    Normalization layer to use. Choose from "layernorm", "rmsnorm", "scalenorm".



- **layernorm_epsilon**: float

    Default = 1e-05

    Layer norm epsilon.



- **rms_norm_epsilon**: float

    Default = 1e-08

    Root mean squared norm epsilon



- **scalenorm_epsilon**: float

    Default = 1e-08

    Scalenorm epsilon



- **pos_emb**: typing.Literal['learned', 'rotary', 'sinusoidal', 'rpe', 'alibi', 'none']

    Default = learned

    Type of positional embedding to use - choose from 'learned', 'rotary', 'sinusoidal', 'rpe', 'none'



- **rpe_num_buckets**: int

    Default = 32

    T5 relative positional encoding number of buckets, default 32.



- **rpe_max_distance**: int

    Default = 128

    T5 relative positional encoding max distance, default 128.



- **opt_pos_emb_offset**: int

    Default = 0

    Learned position embedding offset (only used by OPT, where it should be set to 2).



- **no_weight_tying**: bool

    Default = False

    Disables weight tying between embedding weights and final Linear layer



- **attention_config**: list

    Default = None

    Attention configuration for gpt-neox

    The first item in the list specifies the attention type(s), and should be a list of strings. The second item
    specifies the number of times to repeat those attention types in the full list.

    attention type choices:  [global, local, sparse_fixed, sparse_variable, bslongformer, bigbird]

    So a 12 layer network with only global attention could be specified like:
        [[[`global`], 12]]

    or a 12 layer network with alternating global / local like:
        [[[`global`, `local`], 6]]

    If none is specified, this defaults to
        [[[`global`], n_layers]]



- **sparsity_config**: dict

    Default = None

    Sparsity configuration dict as defined in https://www.deepspeed.ai/docs/config-json/#sparse-attention

    Note that since neox is autoregressive, attention is always "unidirectional" and `horizontal_global_attention` is
    always false.

    The main difference between our sparsity config and deepspeed's is that `mode` is ignored - since it is instead
    specified in attention_config defining each layer.

    An example config is given below:
          "sparse_attention": {
            "block": 16,
            "different_layout_per_head": true,
            "num_local_blocks": 4,
            "num_global_blocks": 1,
            "num_different_global_patterns": 4,
            "num_random_blocks": 0,
            "local_window_blocks": [4],
            "global_block_indices": [0],
            "global_block_end_indices": None,
            "num_sliding_window_blocks": 3
          }



- **num_unique_layers**: int

    Default = None

    Number of unique transformer layers. num-layers should be divisible by this value. Currently only has an effect when pipe_parallel_size=0.



- **param_sharing_style**: str

    Default = grouped

    Ordering of the shared parameters. For example, for a num-layers=4 and --num-unique-layers=2, we will have the following ordering for two unique layers 1 and 2-: grouped: [1, 2, 1, 2] and spaced: [1, 1, 2, 2].



- **make_vocab_size_divisible_by**: int

    Default = 128

    Pad the vocab size to be divisible by this value. This is added for computational efficiency reasons.



- **activation**: typing.Literal['gelu', 'geglu', 'relu', 'softsign', 'swish', 'mish']

    Default = gelu

    Activation function to use - choose from ["gelu", "geglu", "relu", "softsign", "swish", "mish"]



- **scaled_upper_triang_masked_softmax_fusion**: bool

    Default = False

    Enable fusion of query_key_value_scaling time (upper diagonal) masking and softmax.



- **scaled_masked_softmax_fusion**: bool

    Default = False

    Enable fusion of query_key_value_scaling general masking and softmax.



- **bias_gelu_fusion**: bool

    Default = False

    Enable bias and gelu fusion.



- **bias_dropout_fusion**: bool

    Default = False

    Enable bias and dropout fusion.



- **fp16_lm_cross_entropy**: bool

    Default = False

    Move the cross entropy unreduced loss calculation for lm head to fp16.



- **init_method_std**: float

    Default = 0.02

    Standard deviation of the zero mean normal distribution used for weight initialization.



- **apply_query_key_layer_scaling**: bool

    Default = False

    Scale Q * K^T by 1 / layer-number. If this flag is set, then it will automatically set attention-softmax-in-fp32 to true



- **use_cpu_initialization**: bool

    Default = False

    If set, affine parallel weights initialization uses CPU



- **attention_softmax_in_fp32**: bool

    Default = False

    Run attention masking and softmax in fp32.



- **rotary_pct**: float

    Default = 1.0

    pct of hidden dims to apply rotary positional embedding to



- **rotary_emb_base**: int

    Default = 10000

    Base for rotary positional embedding



- **init_method**: typing.Literal['normal', 'scaled_normal', 'orthogonal', 'scaled_orthogonal', 'xavier_uniform', 'xavier_normal', 'wang_init', 'small_init']

    Default = normal

    Init function used on all layers except ff residual outputs - choose from
    ["normal", "scaled_normal", "orthogonal", "scaled_orthogonal", "xavier_uniform", "xavier_normal", "wang_init", "small_init"]



- **output_layer_init_method**: typing.Literal['normal', 'scaled_normal', 'orthogonal', 'scaled_orthogonal', 'xavier_uniform', 'xavier_normal', 'wang_init', 'small_init']

    Default = scaled_normal

    Init function used for ff residual outputs - choose from
    ["normal", "scaled_normal", "orthogonal", "scaled_orthogonal", "xavier_uniform", "xavier_normal", "wang_init", "small_init"]



- **gmlp_attn_dim**: int

    Default = 64

    the dimension of the single head self attention in gmlp model (not used in gpt models).
    If None - gmlp model doesn't use attention.



- **gpt_j_residual**: bool

    Default = False

    If false, we use the conventional residual path:
      x = x + attn(ln1(x))
      x = x + mlp(ln2(x))
    Otherwise, we use the residual path from GPT-J, which offers a slight speedup:
      x = ln(x)
      x = x + attn(x) + mlp(x)



- **gpt_j_tied**: bool

    Default = False

    If false, we use
      x = x + attn(ln1(x)) + mlp(ln2(x))
    Otherwise, we tie the layer norms
      y = ln(x)
      x = x + attn(y) + mlp(y)



- **soft_prompt_tuning**: dict

    Default = None

    Dictionary configuring the soft prompt tuning parameters.
    If enabled, will train *only* the soft prompt, and freezes the rest of the model.
    parameters in the dict are:
        'enabled': bool = True # enables soft prompting
        'num_tokens': int = 10 # length of the soft prompt in tokens
        'init_string': str = '' # if provided, initialize the soft prompt with the word embeddings of this string
        'init_range': float = 0.5 # if no init string is provided, initialize the soft prompt with a uniform distribution between -init_range and init_rang



- **output_layer_parallelism**: typing.Literal['row', 'column']

    Default = row

    Parameter controlling whether the output layer is parallelized over the hidden dim (row) or the vocab dim (column)



## NeoXArgsOptimizer

Optimizer Arguments



- **optimizer_type**: typing.Literal['adam', 'onebitadam', 'cpu_adam', 'cpu_torch_adam', 'sm3', 'madgrad_wd']

    Default = adam

    Type of optimizer to use. Choose from ['adam', 'onebitadam', 'cpu_adam', 'cpu_torch_adam', 'sm3', 'madgrad_wd]



- **use_bnb_optimizer**: bool

    Default = False

    Whether to enable the bitsandbytes optimizers



- **zero_stage**: int

    Default = None

    Zero Optimizer stage



- **zero_reduce_scatter**: bool

    Default = None

    Zero: Uses reduce or reduce scatter instead of allreduce to average gradients



- **zero_contiguous_gradients**: bool

    Default = None

    Zero: Copies the gradients to a contiguous buffer as they are produced. Avoids memory fragmentation during backward pass. Only useful when running very large models.



- **zero_reduce_bucket_size**: int

    Default = None

    Zero: Number of elements reduced/allreduced at a time. Limits the memory required for the allgather for large model sizes



- **zero_allgather_bucket_size**: int

    Default = None

    Zero: Number of elements allgathered at a time. Limits the memory required for the allgather for large model sizes



- **lr**: float

    Default = None

    Max Learning rate during training



## NeoXArgsOther

Misc. Arguments



- **distributed_backend**: str

    Default = nccl

    Which backend to use for distributed training.



- **local_rank**: int

    Default = None

    local rank passed from distributed launcher.



- **rank**: int

    Default = None

    global rank of process being run (passed in via distributed launcher)



- **lazy_mpu_init**: bool

    Default = False

    If set to True, initialize_megatron() skips DDP initialization and returns function to complete it instead. Also turns on use-cpu-initialization flag. This is for external DDP manager.



- **short_seq_prob**: float

    Default = 0.1

    Probability of producing a short sequence.



- **eod_mask_loss**: bool

    Default = False

    Mask loss for the end of document tokens.



- **adlr_autoresume**: bool

    Default = False

    Enable auto-resume on adlr cluster.



- **adlr_autoresume_interval**: int

    Default = 1000

    Intervals over which check for auto-resume termination signal



- **seed**: int

    Default = 1234

    Random seed used for python, numpy, pytorch, and cuda.



- **onnx_safe**: bool

    Default = False

    Use workarounds for known problems with Torch ONNX exporter



- **deepscale**: bool

    Default = False

    (Deprecated) enable DeepSpeed (helper flag for user code, no impact on DeepSpeed backend)'



- **deepscale_config**: str

    Default = None

    (Deprecated) deepscale json configuration file.



- **deepspeed_mpi**: bool

    Default = False

    Run via MPI, this will attempt to discover the necessary variables to initialize torch distributed from the MPI environment



- **deepspeed_slurm**: bool

    Default = False

    Run via SLURM, this will attempt to discover the necessary variables to initialize torch distributed from the SLURM environment



- **user_script**: str

    Default = None

    user script to be run



- **iteration**: int

    Default = None

    Set during training



- **do_train**: int

    Default = None

    Set during training



- **do_valid**: int

    Default = None

    Set during training



- **do_test**: int

    Default = None

    Set during training



- **save_iters**: list

    Default = None

    Set during training



- **global_num_gpus**: int

    Default = None

    Set during launching



## NeoXArgsParallelism

Parallelism Arguments



- **pipe_parallel_size**: int

    Default = 0

    Number of pipeline parallel stages. Disable with 0.



- **model_parallel_size**: int

    Default = 1

    Size of the model parallelism.



- **pipe_partition_method**: str

    Default = type:transformer|mlp

    method used to distribute model layers across pipeline stages. Choose from "parameters", which balances the number
    of parameters on each pipeline stage, "uniform", which naively balances the number of layers per stage, or
    "type:[regex]", which balances layers whose class names match [regex]



- **world_size**: int

    Default = None

    Total world size (i.e number of gpus in cluster). Configured post-launch using distributed launcher



- **is_pipe_parallel**: bool

    Default = False

    flag to determine whether pipeline parallelism is on - shouldn't be set by user, is automatically determined
    according to pipeline parallel size.



## NeoXArgsTemplate

NeoXArgsTemplate()



## NeoXArgsTextgen

Text Generation arguments



- **text_gen_type**: str

    Default = None

    How to generate text/sample the model.
    Options: `unconditional`, `input-file`, `interactive`



- **temperature**: float

    Default = 0.0

    exponential scaling output distribution ("higher == more risk")



- **top_p**: float

    Default = 0.0

    Top-p (nucleus) sampling chooses from the smallest possible set of tokens whose cumulative probability exceeds the probability top_p.



- **top_k**: int

    Default = 0

    integer between 0 and the models vocab size. Filters out any logits with a probability less than that of the top_kth token.



- **return_logits**: bool

    Default = False

    Boolean for whether to return the logits for generated tokens



- **maximum_tokens**: int

    Default = 64

    maximum number of tokens to be generated



- **prompt_end**: str

    Default = 


    a single prompt's end. Defaults to newline



- **sample_input_file**: str

    Default = None

    Get input from file instead of interactive mode, each line is an input.



- **sample_output_file**: str

    Default = samples.txt

    Output file



- **num_samples**: int

    Default = 1

    Number of samples to generate unconditionally, defaults to 1 and interactive conditional sampling



- **recompute**: bool

    Default = False

    During generation recompute all attention instead of using previously computed keys/values.
    Should be set to true for sparse attention models



- **eval_results_prefix**: str

    Default = 

    prefix to which to save evaluation results - final fp will be {eval_results_prefix}_eval_results_yy-mm-dd-HH-MM.json



- **eval_tasks**: list

    Default = None

    Tasks to evaluate on using lm_eval_harness



## NeoXArgsTokenizer

Tokenizer Arguments



- **tokenizer_type**: typing.Literal['GPT2BPETokenizer', 'HFTokenizer', 'HFGPT2Tokenizer', 'SPMTokenizer', 'CharLevelTokenizer', 'TiktokenTokenizer']

    Default = GPT2BPETokenizer

    Type of tokenizer to use - should be one of ["GPT2BPETokenizer", "HFTokenizer", "HFGPT2Tokenizer", "SPMTokenizer", "CharLevelTokenizer", "TiktokenTokenizer"]



- **padded_vocab_size**: int

    Default = None

    Total (padded) vocabulary size of tokenizer. Configured after launching of training,
    as it's dependent on the parallelism size.



## NeoXArgsTraining

Training Arguments



- **data_path**: str

    Default = None

    Path to combined dataset to split.



- **use_shared_fs**: bool

    Default = True

    Whether to use a shared filesystem for data loading. If False, local rank 0 on all nodes will preprocess the data,
    otherwise only global rank 0 will preprocess the data. This is implemented in megatron/data/gpt2_dataset.py::_build_index_mappings.



- **train_data_paths**: list

    Default = None

    List of paths to train datasets.



- **test_data_paths**: list

    Default = None

    List of paths to test datasets.



- **valid_data_paths**: list

    Default = None

    List of paths to validation datasets.



- **train_data_weights**: list

    Default = None

    List of 'weights' that decide how often to sample from each training dataset when blending datasets. If None, defaults to equal weighting.
    Should be a list the same length as `train_data_paths`



- **valid_data_weights**: list

    Default = None

    List of 'weights' that decide how often to sample from each validation dataset when blending datasets. If None, defaults to equal weighting.
    Should be a list the same length as `valid_data_paths`



- **test_data_weights**: list

    Default = None

    List of 'weights' that decide how often to sample from each test dataset when blending datasets. If None, defaults to equal weighting.
    Should be a list the same length as `test_data_paths`



- **weight_by_num_documents**: bool

    Default = False

    If True, Builds dataset weights from a multinomial distribution over groups of data according to the number of
    documents in each group.

    WARNING: setting this to True will override any user provided weights

    We sample from a group according to the probability p(L) ∝ |L| ** α,
    where p(L) is the probability of sampling from a given group,
          |L| is the number of examples in that datapoint,
          and α is a coefficient that acts to upsample data from underrepresented groups

    Hence α (`alpha`) allows us to control how much to 'boost' the probability of training on low-resource groups.

    See https://arxiv.org/abs/1911.02116 for more details



- **weighted_sampler_alpha**: float

    Default = 0.3

    Alpha value for `weight_by_num_documents`. Only has an effect if `weight_by_num_documents` = True.

    when alpha = 1, the probability of sampling from a given group = n_samples / total_samples
    as alpha -> 0, the probability of sampling from all groups becomes equal, and number of documents has no effect
    as alpha -> inf, the probability of sampling from the groups with *the most samples* -> 1



- **data_impl**: str

    Default = infer

    Implementation of indexed datasets.



- **mmap_warmup**: bool

    Default = False

    Warm up mmap files.



- **save**: str

    Default = None

    Output directory to save checkpoints to.



- **config_files**: dict

    Default = None

    Store of original config files mapping config filename to file contents



- **load**: str

    Default = None

    Directory containing a model checkpoint.



- **checkpoint_validation_with_forward_pass**: bool

    Default = False

    save input and output of a forward pass with the checkpoint and validate after load



- **checkpoint_scale**: typing.Literal['linear', 'log']

    Default = linear

    How step at which checkpoints are saved should scale. "linear" implies 1 checkpoint will be saved at every multiple of `checkpoint-factor`,
    while "log" implies that the number of steps between each checkpoint will be multiplied by `checkpoint-factor` at each step, starting from step 1.



- **checkpoint_factor**: int

    Default = None

    Acts as a multiplier on either the "log" or "linear" checkpoint spacing.

    With `checkpoint-scale="linear"`, `checkpoint-factor=20`, and `train-iters=100`, checkpoints will be saved at
    steps [20, 40, 60, 80, 100].

    With `checkpoint-scale="log"`, `checkpoint-factor=2`, and `train-iters=100`, checkpoints will be saved at
    steps [1, 2, 4, 8, 16, 32, 64, 100].

    Note that the last checkpoint step is always saved.



- **extra_save_iters**: list

    Default = None

    Additional iterations when a checkpoint should be saved.
    Must be a list of ints or `None`.



- **no_save_optim**: bool

    Default = False

    Do not save current optimizer.



- **no_save_rng**: bool

    Default = False

    Do not save current rng state.



- **no_load_optim**: bool

    Default = False

    Do not load optimizer when loading checkpoint.



- **no_load_rng**: bool

    Default = False

    Do not load rng state when loading checkpoint.



- **finetune**: bool

    Default = False

    Load model for finetuning. Do not load optimizer or rng state from checkpoint and set iteration to 0. Assumed when loading a release checkpoint.



- **batch_size**: int

    Default = None

    training microbatch size per gpu



- **train_iters**: int

    Default = None

    Number of iterations to run for training.



- **eval_iters**: int

    Default = 100

    Number of iterations to run for evaluation validation/test for.



- **keep_last_n_checkpoints**: int

    Default = None

    Number of last checkpoints to keep



- **eval_interval**: int

    Default = 1000

    Interval between running evaluation on validation set.



- **split**: str

    Default = 969, 30, 1

    Comma_separated list of proportions for training, validation, and test split. For example the split 90,5,5 will use 90% of data for training, 5% for validation and 5% for test.



- **vocab_file**: str

    Default = None

    Path to the vocab file.



- **merge_file**: str

    Default = None

    Path to the BPE merge file.



- **num_workers**: int

    Default = 2

    Dataloader number of workers.



- **exit_interval**: int

    Default = None

    Exit the program after the iteration is divisible by this value.



- **attention_dropout**: float

    Default = 0.1

    Post attention dropout probability.



- **hidden_dropout**: float

    Default = 0.1

    Dropout probability for hidden state transformer.



- **weight_decay**: float

    Default = 0.01

    Weight decay coefficient for L2 regularization.



- **checkpoint_activations**: bool

    Default = False

    Checkpoint activation to allow for training with larger models, sequences, and batch sizes.



- **checkpoint_num_layers**: int

    Default = 1

    Chunk size (number of layers) for checkpointing.



- **deepspeed_activation_checkpointing**: bool

    Default = True

    DEPRECATED - TODO: remove
    Uses activation checkpointing from deepspeed



- **contiguous_checkpointing**: bool

    Default = False

    Contiguous memory checkpointing for activations.



- **checkpoint_in_cpu**: bool

    Default = False

    Move the activation checkpoints to CPU.



- **synchronize_each_layer**: bool

    Default = False

    does a synchronize at the beginning and end of each checkpointed layer.



- **profile_backward**: bool

    Default = False

    Enables backward pass profiling for checkpointed layers.



- **partition_activations**: bool

    Default = False

    Partition Activations across GPUs before checkpointing.



- **gas**: int

    Default = None

    gradient_accumulation_steps



- **clip_grad**: float

    Default = None

    Gradient clipping based on global L2 norm.



- **hysteresis**: int

    Default = 2

    hysteresis for dynamic loss scaling



- **dynamic_loss_scale**: bool

    Default = None

    flag indicating whether dynamic loss scale is used



- **loss_scale**: float

    Default = None

    Static loss scaling, positive power of 2
    values can improve fp16 convergence. If None, dynamic loss scaling is used.



- **loss_scale_window**: float

    Default = 1000.0

    Window over which to raise/lower dynamic scale.



- **min_scale**: float

    Default = 1.0

    Minimum loss scale for dynamic loss scale.



- **char_level_ppl**: bool

    Default = False

    Whether to calculate character level perplexity as well as token level perplexity. (may incur a time cost)



## NeoXArgsDeepspeedConfig

Args for deepspeed config
    Every argument included here will be included in deepspeed config json
    #TODO this list is not complete as compared to https://www.deepspeed.ai/docs/config-json/



- **deepspeed**: bool

    Default = True

    boolean flag to enable DeepSpeed (Always True)



- **train_batch_size**: int

    Default = None

    The effective training batch size. This is the amount of data samples that leads to one step of model update. train_batch_size is aggregated by the batch size that a single GPU processes in one forward/backward pass (a.k.a., train_step_batch_size), the gradient accumulation steps (a.k.a., gradient_accumulation_steps), and the number of GPUs.



- **train_micro_batch_size_per_gpu**: int

    Default = None

    Batch size to be processed by one GPU in one step (without gradient accumulation). When specified, gradient_accumulation_steps is automatically calculated using train_batch_size and number of GPUs. Should not be concurrently specified with gradient_accumulation_steps in the configuration JSON.



- **gradient_accumulation_steps**: int

    Default = 1

    Number of training steps to accumulate gradients before averaging and applying them. This feature is sometimes useful to improve scalability since it results in less frequent communication of gradients between steps. Another impact of this feature is the ability to train with larger batch sizes per GPU. When specified, train_step_batch_size is automatically calculated using train_batch_size and number of GPUs. Should not be concurrently specified with train_step_batch_size in the configuration JSON.



- **optimizer**: dict

    Default = None

    dict containing the keys type and params

    type: The optimizer name. DeepSpeed natively supports Adam, AdamW, OneBitAdam, Lamb, and OneBitLamb optimizers (See here for details) and will import other optimizers from torch.

    params: Dictionary of parameters to instantiate optimizer. The parameter names must match the optimizer constructor signature (e.g., for Adam).



- **scheduler**: dict

    Default = None

    dict containing the keys type and params

    type: The scheduler name. See here (https://deepspeed.readthedocs.io/en/latest/schedulers.html) for list of support schedulers.

    params: Dictionary of parameters to instantiate scheduler. The parameter names should match scheduler constructor signature.



- **fp32_allreduce**: bool

    Default = False

    During gradient averaging perform allreduce with 32 bit values



- **prescale_gradients**: bool

    Default = False

    Scale gradients before doing allreduce



- **gradient_predivide_factor**: float

    Default = 1.0

    Before gradient averaging predivide gradients by a specified factor, can sometimes help with fp16 stability when scaling to large numbers of GPUs



- **sparse_gradients**: bool

    Default = False

    Enable sparse compression of torch.nn.Embedding gradients.



- **fp16**: dict

    Default = None

    Configuration for using mixed precision/FP16 training that leverages NVIDIA’s Apex package.



- **amp**: dict

    Default = None

    Dictionary as described in Deepspeed documentation: https://www.deepspeed.ai/docs/config-json/#automatic-mixed-precision-amp-training-options



- **gradient_clipping**: float

    Default = 0.0

    Enable gradient clipping with provided value



- **zero_optimization**: dict

    Default = None

    



- **steps_per_print**: int

    Default = 10

    Print train loss every N steps.



- **wall_clock_breakdown**: bool

    Default = False

    Enable timing of the latency of forward/backward/update training phases.



- **dump_state**: bool

    Default = False

    Print out state information of DeepSpeed object after initialization.



- **flops_profiler**: dict

    Default = None

    Dictionary as described in Deepspeed documentation: https://www.deepspeed.ai/docs/config-json/#flops-profiler



- **zero_allow_untested_optimizer**: bool

    Default = False

    Whether Deepspeed Zero Optimizer will allow an optimizer that hasn't been tested by the deepspeed team



## NeoXArgsDeepspeedRunner

Args for deepspeed runner (deepspeed.launcher.runner).
    Every argument included here will be passed as command line argument to deepspeed.launcher.runner



- **hostfile**: str

    Default = None

    list of hostnames / ssh aliases and the number of GPUs per host

    example file contents:
    worker-1 slots=4
    worker-2 slots=4
    127.0.0 slots=4
    127.0.1 slots=4



- **include**: str

    Default = None

    Specify hardware resources to use during execution. String format is `NODE_SPEC[@NODE_SPEC ...]` where `NODE_SPEC=NAME[:SLOT[,SLOT ...]]`. If `:SLOT` is omitted, include all slots on that host. Example: `"worker-0@worker-1:0,2"` will use all slots. on `worker-0` and slots `[0, 2]` on `worker-1`.



- **exclude**: str

    Default = None

    Specify hardware resources to NOT use during execution. Same format as include



- **num_nodes**: int

    Default = -1

    Total number of worker nodes to run on, this will use the top N hosts from the given hostfile. -1 will use all.



- **num_gpus**: int

    Default = None

    Max number of GPUs to use on each node, will use [0:N) GPU ids on each node. None / not specifying a value will use all.



- **master_port**: int

    Default = 29500

    Port used by PyTorch distributed for communication during training.



- **master_addr**: str

    Default = None

    IP address of node 0, will be inferred via 'hostname -I' if not specified.



- **launcher**: str

    Default = pdsh

    Launcher backend for multi-node training. Options currently include PDSH, OpenMPI, MVAPICH.



- **detect_nvlink_pairs**: bool

    Default = False

    If true, autodetects nvlink pairs and remaps cuda visible devices to place them next to each other. This is an Eleuther addition to deepspeed, and should speed up model parallel training on setups with nvlink pairs when mp=2.



- **comment**: str

    Default = None

    Adds a `--comment` to the DeepSpeed launch command. In DeeperSpeed this is passed on to the SlurmLauncher as well. Sometime necessary for cluster rules, or so I've heard.
<|MERGE_RESOLUTION|>--- conflicted
+++ resolved
@@ -111,11 +111,7 @@
 
 - **git_hash**: str
 
-<<<<<<< HEAD
-    Default = 96212f8
-=======
     Default = 7ed7bc6
->>>>>>> 26ef16d7
 
     current git hash of repository
 
