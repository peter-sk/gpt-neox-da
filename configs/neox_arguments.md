--- conflicted
+++ resolved
@@ -111,11 +111,7 @@
 
 - **git_hash**: str
 
-<<<<<<< HEAD
-    Default = 166c5b6
-=======
     Default = 12f6f76
->>>>>>> 8d1c5c88
 
     current git hash of repository
 
