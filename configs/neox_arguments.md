--- conflicted
+++ resolved
@@ -111,11 +111,7 @@
 
 - **git_hash**: str
 
-<<<<<<< HEAD
-    Default = f6a8f5d
-=======
     Default = 62e9440
->>>>>>> d36f623f
 
     current git hash of repository
 
@@ -348,7 +344,7 @@
 
     If none is specified, this defaults to
         [[[`global`], n_layers]]
-    
+
     "flash" attention refers to optimized global attention for Ampere (and some other) generation GPUs described here [Flash-Attention](https://github.com/HazyResearch/flash-attention).
 
 
@@ -932,7 +928,7 @@
 
 - **prompt_end**: str
 
-    Default = 
+    Default =
 
 
     a single prompt's end. Defaults to newline
@@ -974,7 +970,7 @@
 
 - **eval_results_prefix**: str
 
-    Default = 
+    Default =
 
     prefix to which to save evaluation results - final fp will be {eval_results_prefix}_eval_results_yy-mm-dd-HH-MM.json
 
@@ -1669,7 +1665,7 @@
 
     Default = None
 
-    
+
 
 
 
@@ -1802,4 +1798,4 @@
 
     Default = None
 
-    Adds a `--comment` to the DeepSpeed launch command. In DeeperSpeed this is passed on to the SlurmLauncher as well. Sometime necessary for cluster rules, or so I've heard.
+    Adds a `--comment` to the DeepSpeed launch command. In DeeperSpeed this is passed on to the SlurmLauncher as well. Sometime necessary for cluster rules, or so I've heard.