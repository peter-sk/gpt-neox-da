# coding=utf-8
#
# Copyright 2021 Biderman et al. This file is based on code by the authors denoted below and has been modified from its original version.
#
# Copyright (c) 2020, NVIDIA CORPORATION.  All rights reserved.
#
# Licensed under the Apache License, Version 2.0 (the "License");
# you may not use this file except in compliance with the License.
# You may obtain a copy of the License at
#
#     http://www.apache.org/licenses/LICENSE-2.0
#
# Unless required by applicable law or agreed to in writing, software
# distributed under the License is distributed on an "AS IS" BASIS,
# WITHOUT WARRANTIES OR CONDITIONS OF ANY KIND, either express or implied.
# See the License for the specific language governing permissions and
# limitations under the License.

"""Transformer."""

import math
import torch
import torch.nn.functional as F
import torch.nn as nn

from .norms import get_norm
from megatron import mpu
from megatron.model.fused_softmax import FusedScaleMaskSoftmax
from megatron.model.activations import get_activation
from megatron.model.utils import exists
from megatron.model.positional_embeddings import RotaryEmbedding, apply_rotary_pos_emb
from megatron.model.fused_bias_dropout import get_bias_dropout_add, bias_dropout_add_fused_train, \
    bias_dropout_add_fused_inference
from megatron.model.utils import configure_sparse_attention

# flags required to enable jit fusion kernels
torch._C._jit_set_profiling_mode(False)
torch._C._jit_set_profiling_executor(False)
torch._C._jit_override_can_fuse_on_cpu(True)
torch._C._jit_override_can_fuse_on_gpu(True)

""" We use the following notation throughout this file:
     h: hidden size
     n: number of attention heads
     p: number of model parallel partitions
     np: n/p
     hp: h/p
     hn: h/n
     b: batch size
     s: sequence length
     l: number of layers
    Transformer takes input of size [s, b, h] and returns a
    tensor of the same size. We use the following arguments:
        hyperparameters: transformer hyperparameters
        attention_mask_func: a function that takes `unmaksed-attention-scores`
            with size [b, np, s, s] and an `attention-mask` and will apply
            the masking. The function should return a masked score of the
            same size [b, np, s, s].
               masked-attention-scores = attention_mask_func(
                                     unmaksed-attention-scores, attention-mask)
"""


class ParallelMLP(nn.Module):
    """MLP.

    MLP will take the input with h hidden state, project it to 4*h
    hidden dimension, perform nonlinear transformation, and project the
    state back into h hidden dimension. At the end, dropout is also
    applied.
    """

    def __init__(self, neox_args, init_method, output_layer_init_method):
        super(ParallelMLP, self).__init__()

        self.activation_func = get_activation(neox_args)
        self.activation_type = neox_args.activation
        self.bias_gelu_fusion = neox_args.bias_gelu_fusion

        # auto scale so geglu has equal parameters
        ff_mult = 4 * 2 / 3 if self.activation_type == "geglu" else 4
        ff_dim = int(ff_mult * neox_args.hidden_size) * 2 if self.activation_type == "geglu" \
            else ff_mult * neox_args.hidden_size
        self.dense_h_to_4h = mpu.ColumnParallelLinear(
            neox_args=neox_args,
            input_size=neox_args.hidden_size,
            output_size=ff_dim,
            gather_output=False,
            init_method=init_method,
            skip_bias_add=True
        )
        ff_dim_in = ff_dim // 2 if self.activation_type == "geglu" else ff_dim
        # Project back to h.
        self.dense_4h_to_h = mpu.RowParallelLinear(
            neox_args=neox_args,
            input_size=ff_dim_in,
            output_size=neox_args.hidden_size,
            input_is_parallel=True,
            init_method=output_layer_init_method,
            skip_bias_add=True)

    def forward(self, hidden_states):

        # [s, b, 4hp]
        intermediate_parallel, bias_parallel = self.dense_h_to_4h(hidden_states)

        if (self.activation_type == "gelu" and self.bias_gelu_fusion) or self.activation_type == "geglu":
            intermediate_parallel = self.activation_func(intermediate_parallel, bias_parallel)
        else:
            intermediate_parallel = self.activation_func(intermediate_parallel + bias_parallel)

        # [s, b, h]
        output, output_bias = self.dense_4h_to_h(intermediate_parallel)
        return output, output_bias


class ParallelLinear(nn.Module):
    """
    A Parallel Linear Layer transforming the transformer outputs from hidden_size -> vocab_size
    """

    def __init__(self, neox_args, parallel_output=True, init_method=nn.init.xavier_normal_):
        super(ParallelLinear, self).__init__()
        self.final_linear = mpu.RowParallelLinear(
            neox_args=neox_args,
            input_size=neox_args.hidden_size,
            output_size=neox_args.padded_vocab_size,
            bias=False,
            input_is_parallel=False,
            init_method=init_method,
            parallel_output=parallel_output,
            skip_bias_add=False)

    def forward(self, hidden_states):
        return self.final_linear(hidden_states)


class ParallelSelfAttention(nn.Module):
    """Parallel self-attention layer abstract class.

    Self-attention layer takes input with size [b, s, h]
    and returns output of the same size.
    """

    def __init__(self, neox_args, attention_mask_func, init_method,
                 output_layer_init_method, layer_number,
                 rpe=None, rotary=False, get_key_value=False):
        super(ParallelSelfAttention, self).__init__()

        self.fp16 = neox_args.precision == "fp16"
        self.attention_mask_func = attention_mask_func
        self.apply_query_key_layer_scaling = neox_args.apply_query_key_layer_scaling
        self.get_key_value = get_key_value
        self.attention_softmax_in_fp32 = neox_args.attention_softmax_in_fp32
        if self.apply_query_key_layer_scaling:
            self.attention_softmax_in_fp32 = True
        self.layer_number = layer_number
        # Per attention head and per partition values.
        world_size = mpu.get_model_parallel_world_size()
        self.hidden_size_per_partition = mpu.divide(neox_args.hidden_size,
                                                    world_size)
        self.hidden_size_per_attention_head = mpu.divide(
            neox_args.hidden_size, neox_args.num_attention_heads)
        self.num_attention_heads_per_partition = mpu.divide(
            neox_args.num_attention_heads, world_size)

        # Strided linear layer.
        self.query_key_value = mpu.ColumnParallelLinear(
            neox_args=neox_args,
            input_size=neox_args.hidden_size,
            output_size=3 * neox_args.hidden_size,
            gather_output=False,
            init_method=init_method)

        coeff = None
        self.norm_factor = math.sqrt(self.hidden_size_per_attention_head)
        if self.apply_query_key_layer_scaling:
            coeff = max(1, self.layer_number)
            self.norm_factor *= coeff

        self.rpe = rpe

        if rotary:
            if neox_args.rotary_pct == 1:
                self.rotary_ndims = None
            else:
                assert neox_args.rotary_pct < 1
                self.rotary_ndims = int(self.hidden_size_per_attention_head * neox_args.rotary_pct)
            dim = self.rotary_ndims if self.rotary_ndims is not None else self.hidden_size_per_attention_head
            self.rotary_emb = RotaryEmbedding(dim, base=neox_args.rotary_emb_base)
        else:
            self.rotary_emb = None

        self.attention_type = neox_args.attention_config[layer_number]
        self.sparse = self.attention_type != 'global'
        if self.sparse:
            self.sparse_attn = configure_sparse_attention(neox_args, self.attention_type,
                                                          self.num_attention_heads_per_partition,
                                                          mpu=mpu)
        else:
            self.scale_mask_softmax = FusedScaleMaskSoftmax(
                self.fp16,
                neox_args.scaled_upper_triang_masked_softmax_fusion,
                neox_args.scaled_masked_softmax_fusion,
                self.attention_mask_func,
                self.attention_softmax_in_fp32,
                coeff)

            # Dropout. Note that for a single iteration, this layer will generate
            # different outputs on different number of parallel partitions but
            # on average it should not be partition dependent.
            self.attention_dropout = nn.Dropout(neox_args.attention_dropout)

        # Output.
        self.dense = mpu.RowParallelLinear(
            neox_args=neox_args,
            input_size=neox_args.hidden_size,
            output_size=neox_args.hidden_size,
            input_is_parallel=True,
            init_method=output_layer_init_method,
            skip_bias_add=True)

    def attention(self, query_layer, key_layer, value_layer, layer_past, attention_mask):
        # ===================================
        # Raw attention scores. [b, np, s, s]
        # ===================================

        # [b, np, sq, sk]
        output_size = (query_layer.size(1), query_layer.size(2), query_layer.size(0), key_layer.size(0))

        # [sq, b, np, hn] -> [sq, b * np, hn]
        query_layer = query_layer.view(output_size[2], output_size[0] * output_size[1], -1)
        key_layer = key_layer.view(output_size[3], output_size[0] * output_size[1], -1)

        # preallocating result tensor: [b * np, sq, sk]
        matmul_result = torch.empty(output_size[0] * output_size[1], output_size[2], output_size[3],
                                    dtype=query_layer.dtype, device=torch.cuda.current_device())

        # Raw attention scores. [b * np, sq, sk]
        matmul_result = torch.baddbmm(matmul_result,
                                      query_layer.transpose(0, 1),  # [b * np, sq, hn]
                                      key_layer.transpose(0, 1).transpose(1, 2),  # [b * np, hn, sk]
                                      beta=0.0, alpha=(1.0 / self.norm_factor))

        # change view to [b, np, sq, sk]
        attention_scores = matmul_result.view(*output_size)

        # ==================================================
        # Update attention mask for inference. [b, np, sq, sk]
        # ==================================================

        if self.get_key_value:
            with torch.no_grad():
                if layer_past is not None and layer_past.numel() > 0:
                    attention_mask = attention_mask[
                                     ...,
                                     attention_scores.size(3) - 1,
                                     :attention_scores.size(3)].unsqueeze(2)
                else:
                    attention_mask = attention_mask[
                                     ...,
                                     :attention_scores.size(3),
                                     :attention_scores.size(3)]

        # ===========================
        # Attention probs and dropout
        # ===========================

        if exists(self.rpe):
            rpe = self.rpe(query_layer.size(0), key_layer.size(0))
            attention_scores += rpe  # [1, np, sq, sk]

        # attention scores and attention mask [b, np, sq, sk]
        attention_probs = self.scale_mask_softmax(attention_scores, attention_mask)

        # This is actually dropping out entire tokens to attend to, which might
        # seem a bit unusual, but is taken from the original Transformer paper.
        with mpu.get_cuda_rng_tracker().fork():
            attention_probs = self.attention_dropout(attention_probs)

        # =========================
        # Context layer. [sq, b, hp]
        # =========================

        # value_layer -> context layer.
        # [sk, b, np, hn] --> [b, np, sq, hn]

        # context layer shape: [b, np, sq, hn]
        output_size = (value_layer.size(1), value_layer.size(2), query_layer.size(0), value_layer.size(3))

        # change view [sk, b * np, hn]
        value_layer = value_layer.view(value_layer.size(0), output_size[0] * output_size[1], -1)

        # change view [b * np, sq, sk]
        attention_probs = attention_probs.view(output_size[0] * output_size[1], output_size[2], -1)

        # matmul: [b * np, sq, hn]
        context_layer = torch.bmm(attention_probs, value_layer.transpose(0, 1))

        # change view [b, np, sq, hn]
        context_layer = context_layer.view(*output_size)
        return context_layer

    def sparse_attention(self, query_layer, key_layer, value_layer, attention_mask):
        # TODO: sparse attn dropout?
        # TODO: pad to block size
        # shape of q/k/v is [sq, b, np, hn] and needs to be transposed to [b, np, sq, hn]
        query_layer, key_layer, value_layer = map(lambda t: t.permute(1, 2, 0, 3).contiguous(),
                                                  (query_layer, key_layer,
                                                   value_layer))
        # output shape [b, np(heads), sq, hn]
        attn_mask = attention_mask.to(query_layer.dtype) * -10000
        if exists(self.rpe):
            rpe = self.rpe(query_layer.size(0), key_layer.size(0))
        else:
            rpe = None
        return self.sparse_attn(query_layer, key_layer, value_layer, attn_mask=attn_mask, rpe=rpe)

    def forward(self, hidden_states, attention_mask, layer_past=None):

        # hidden_states: [sq, b, h]

        # =====================
        # Query, Key, and Value
        # =====================

        # Attention heads [sq, b, h] --> [sq, b, (np * 3 * hn)]
        mixed_x_layer, _ = self.query_key_value(hidden_states)

        # [sq, b, (np * 3 * hn)] --> [sq, b, np, 3 * hn]
        new_tensor_shape = mixed_x_layer.size()[:-1] + (self.num_attention_heads_per_partition,
                                                        3 * self.hidden_size_per_attention_head)
        mixed_x_layer = mixed_x_layer.view(*new_tensor_shape)

        # [sq, b, np, 3 * hn] --> 3 [sq, b, np, hn]
        (query_layer, key_layer, value_layer) = mpu.split_tensor_along_last_dim(mixed_x_layer, 3)

<<<<<<< HEAD
=======
        # ==================================
        # Cache key and value for inference
        # ==================================

        if layer_past is not None and layer_past.numel() > 0:
            past_key, past_value = layer_past
            key_layer = torch.cat((past_key.type_as(key_layer),
                                   key_layer), dim=0)
            value_layer = torch.cat((past_value.type_as(value_layer),
                                     value_layer), dim=0)
        if self.get_key_value:
            present = torch.stack((key_layer, value_layer))
>>>>>>> 9ae9fb32

        if exists(self.rotary_emb):
            if exists(self.rotary_ndims):
                # partial rotary
                query_rot, query_pass = query_layer[..., :self.rotary_ndims], query_layer[..., self.rotary_ndims:]
                key_rot, key_pass = key_layer[..., :self.rotary_ndims], key_layer[..., self.rotary_ndims:]
            else:
                # full rotary
                query_rot, key_rot = query_layer, key_layer

            seq_len = key_layer.shape[0]
            offset = 0
            if exists(layer_past) and layer_past.numel() > 0:
                offset = layer_past[0].shape[0]
                seq_len += offset
            cos, sin = self.rotary_emb(value_layer, seq_len=seq_len)
            query_layer, key_layer = apply_rotary_pos_emb(query_rot, key_rot, cos, sin, offset=offset)


            if exists(self.rotary_ndims):
                query_layer = torch.cat((query_layer, query_pass), dim=-1)
                key_layer = torch.cat((key_layer, key_pass), dim=-1)

<<<<<<< HEAD

        # ==================================
        # Cache key and value for inference
        # ==================================

        if exists(layer_past) and layer_past.numel() > 0:
            past_key, past_value = layer_past
            key_layer = torch.cat((past_key.type_as(key_layer),
                                   key_layer), dim=0)
            value_layer = torch.cat((past_value.type_as(value_layer),
                                     value_layer), dim=0)

        if self.get_key_value:
            present = torch.stack((key_layer, value_layer))
=======
>>>>>>> 9ae9fb32

        if not self.sparse:
            context_layer = self.attention(query_layer, key_layer, value_layer, layer_past, attention_mask)
        else:
            context_layer = self.sparse_attention(query_layer, key_layer, value_layer, attention_mask)

        # [b, np, sq, hn] --> [sq, b, np, hn]
        context_layer = context_layer.permute(2, 0, 1, 3).contiguous()

        # [sq, b, np, hn] --> [sq, b, hp]
        new_context_layer_shape = context_layer.size()[:-2] + \
                                  (self.hidden_size_per_partition,)
        context_layer = context_layer.view(*new_context_layer_shape)

        # =================
        # Output. [sq, b, h]
        # =================

        output, bias = self.dense(context_layer)

        if self.get_key_value:
            output = [output, present]

        return output, bias


class ParallelTransformerLayer(nn.Module):
    """A single transformer layer.

    Transformer layer takes input with size [b, s, h] and returns an
    output of the same size.
    """

    def __init__(self, neox_args, attention_mask_func, init_method,
                 output_layer_init_method, layer_number, rpe=None, rotary=False, get_key_value=False):

        super(ParallelTransformerLayer, self).__init__()
        self.layer_number = layer_number

        self.apply_residual_connection_post_layernorm = neox_args.apply_residual_connection_post_layernorm
        norm, eps = get_norm(neox_args)

        # Layernorm on the input data.
        self.input_layernorm = norm(neox_args.hidden_size, eps=eps)
        self.get_key_value = get_key_value

        # Self attention.
        self.attention = ParallelSelfAttention(
            neox_args=neox_args,
            attention_mask_func=attention_mask_func,
            init_method=init_method,
            output_layer_init_method=output_layer_init_method,
            layer_number=layer_number,
            rpe=rpe,
            get_key_value=self.get_key_value,
            rotary=rotary
        )

        self.hidden_dropout = neox_args.hidden_dropout
        self.bias_dropout_fusion = neox_args.bias_dropout_fusion

        # Layernorm on the input data.
        self.post_attention_layernorm = norm(
            neox_args.hidden_size,
            eps=eps)

        # MLP
        self.mlp = ParallelMLP(
            neox_args=neox_args,
            init_method=init_method,
            output_layer_init_method=output_layer_init_method
        )

    def forward(self, hidden_states, attention_mask, layer_past=None):
        # hidden_states: [b, s, h]

        # Layer norm at the begining of the transformer layer.
        layernorm_output = self.input_layernorm(hidden_states)
        # Self attention.
        attention_output, attention_bias = \
            self.attention(layernorm_output,
                           attention_mask,
                           layer_past=layer_past)

        if self.get_key_value:
            attention_output, presents = attention_output

        # Residual connection.
        if self.apply_residual_connection_post_layernorm:
            residual = layernorm_output
        else:
            residual = hidden_states

        # jit scripting for a nn.module (with dropout) is not 
        # trigerring the fusion kernel. For now, we use two 
        # different nn.functional routines to account for varying
        # dropout semantics during training and inference phases.
        if self.bias_dropout_fusion:
            if self.training:
                bias_dropout_add_func = bias_dropout_add_fused_train
            else:
                bias_dropout_add_func = bias_dropout_add_fused_inference
        else:
            bias_dropout_add_func = get_bias_dropout_add(self.training)

        # re-enable torch grad to enable fused optimization.
        with torch.enable_grad():
            layernorm_input = bias_dropout_add_func(
                attention_output,
                attention_bias.expand_as(residual),
                residual,
                self.hidden_dropout)

        # Layer norm post the self attention.
        layernorm_output = self.post_attention_layernorm(layernorm_input)

        # MLP.
        mlp_output, mlp_bias = self.mlp(layernorm_output)

        # Second residual connection.
        if self.apply_residual_connection_post_layernorm:
            residual = layernorm_output
        else:
            residual = layernorm_input

        # re-enable torch grad to enable fused optimization.
        with torch.enable_grad():
            output = bias_dropout_add_func(
                mlp_output,
                mlp_bias.expand_as(residual),
                residual,
                self.hidden_dropout)

        if self.get_key_value:
            output = [output, presents]

        return output


class ParallelTransformerLayerPipe(ParallelTransformerLayer):
    """Extends ParallelTransformerLayer to forward attention_mask through the pipeline. """

    def forward(self, args):
        in_inference = len(args) == 4  # length of the args in inference == 4
        in_train = len(args) == 2  # length of the args in training == 2
        if in_train:
            hidden_states, attention_mask = args
            # we are returning just [hidden_states, mask]
            return super().forward(hidden_states, attention_mask), attention_mask
        elif in_inference:
            # we are in inference
            hidden_states, layer_past, presents, attention_mask = args
            past = torch.Tensor()
            if layer_past is not None and layer_past.numel() > 0:
                past = layer_past[self.layer_number]
            outputs = super().forward(hidden_states, attention_mask, layer_past=past)

            if self.get_key_value:
                # outputs = [hidden_states, present]
                hidden_states, present = outputs
                if presents.numel() == 0:
                    presents = present.unsqueeze(dim=0)
                else:
                    presents = torch.cat((presents, present.unsqueeze(dim=0)))
            else:
                hidden_states = outputs
            return hidden_states, layer_past, presents, attention_mask
        else:
            raise ValueError(
                f'In layer {self.layer_number} - Incorrect number of arguments ({len(args)}) for {self.__class__.__name__}')


class ParallelLinearPipe(ParallelLinear):
    """Another helper class to pass presents through to the output when doing inference with a Pipe Parallel model"""

    def forward(self, args):
        if not isinstance(args, tuple):
            # in training, args = hidden_state (tensor, so we check if object isn't a tuple and pass through here)
            hidden_state = args
            logits, bias = super().forward(hidden_state)
            return logits
        elif len(args) == 2:
            # we are in inference, so input is (hidden_states, presents)
            hidden_state, presents = args
            logits, bias = super().forward(hidden_state)
            return logits, presents
        else:
            raise ValueError(f'Incorrect number of arguments for {self.__class__.__name__}')


class NormPipe(nn.Module):
    """Just a helper class to pass presents through to the output when doing inference with a Pipe Parallel model"""

    def __init__(self, norm_class, hidden_size, eps):
        super().__init__()
        self.norm = norm_class(hidden_size, eps=eps)

    def forward(self, args):
        if not isinstance(args, tuple):
            # in training, args = hidden_state (tensor, so we check if object isn't a tuple and pass through here)
            hidden_state = args
            return self.norm(hidden_state)
        elif len(args) == 2:
            # in inference, args will be (hidden_state, presents)
            hidden_state, presents = args
            hidden_state = self.norm(hidden_state)
            return hidden_state, presents
        else:
            raise ValueError(f'Incorrect number of arguments for {self.__class__.__name__}')


def parallel_lm_logits(input_, word_embeddings_weight, parallel_output,
                       bias=None):
    """LM logits using word embedding weights."""
    # Parallel logits.
    input_parallel = mpu.copy_to_model_parallel_region(input_)

    # Matrix multiply.
    if bias is None:
        logits_parallel = F.linear(input_parallel, word_embeddings_weight)
    else:
        logits_parallel = F.linear(input_parallel, word_embeddings_weight, bias)

    # Gather if needed.
    if parallel_output:
        return logits_parallel

    return mpu.gather_from_model_parallel_region(logits_parallel)<|MERGE_RESOLUTION|>--- conflicted
+++ resolved
@@ -335,22 +335,6 @@
         # [sq, b, np, 3 * hn] --> 3 [sq, b, np, hn]
         (query_layer, key_layer, value_layer) = mpu.split_tensor_along_last_dim(mixed_x_layer, 3)
 
-<<<<<<< HEAD
-=======
-        # ==================================
-        # Cache key and value for inference
-        # ==================================
-
-        if layer_past is not None and layer_past.numel() > 0:
-            past_key, past_value = layer_past
-            key_layer = torch.cat((past_key.type_as(key_layer),
-                                   key_layer), dim=0)
-            value_layer = torch.cat((past_value.type_as(value_layer),
-                                     value_layer), dim=0)
-        if self.get_key_value:
-            present = torch.stack((key_layer, value_layer))
->>>>>>> 9ae9fb32
-
         if exists(self.rotary_emb):
             if exists(self.rotary_ndims):
                 # partial rotary
@@ -372,9 +356,7 @@
             if exists(self.rotary_ndims):
                 query_layer = torch.cat((query_layer, query_pass), dim=-1)
                 key_layer = torch.cat((key_layer, key_pass), dim=-1)
-
-<<<<<<< HEAD
-
+                
         # ==================================
         # Cache key and value for inference
         # ==================================
@@ -388,8 +370,6 @@
 
         if self.get_key_value:
             present = torch.stack((key_layer, value_layer))
-=======
->>>>>>> 9ae9fb32
 
         if not self.sparse:
             context_layer = self.attention(query_layer, key_layer, value_layer, layer_past, attention_mask)
