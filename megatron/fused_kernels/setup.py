from setuptools import setup, find_packages
from torch.utils import cpp_extension
from torch.utils.cpp_extension import BuildExtension, CUDAExtension
from torch.cuda import is_available as torch_cuda_available
from pathlib import Path
import subprocess


def _get_cuda_bare_metal_version(cuda_dir):
    raw_output = subprocess.check_output(
        [cuda_dir + "/bin/nvcc", "-V"], universal_newlines=True
    )
    output = raw_output.split()
    release_idx = output.index("release") + 1
    release = output[release_idx].split(".")
    bare_metal_major = release[0]
    bare_metal_minor = release[1][0]

    return raw_output, bare_metal_major, bare_metal_minor


srcpath = Path(__file__).parent.absolute()
cc_flag = []
<<<<<<< HEAD
_, bare_metal_major, _ = _get_cuda_bare_metal_version(
    cpp_extension.CUDA_HOME)

nvcc_flags = ['-O3', '--use_fast_math', '-U__CUDA_NO_HALF_OPERATORS__', '-U__CUDA_NO_HALF_CONVERSIONS__',
              '--expt-relaxed-constexpr', '--expt-extended-lambda']
cuda_ext_args = {'cxx': ['-O3'],
            'nvcc': nvcc_flags + cc_flag
        }
layernorm_cuda_args = {'cxx': ['-O3'],
            'nvcc': nvcc_flags + cc_flag + ['-maxrregcount=50']
        }
=======
_, bare_metal_major, _ = _get_cuda_bare_metal_version(cpp_extension.CUDA_HOME)
if int(bare_metal_major) >= 11:
    cc_flag.append("-gencode")
    cc_flag.append("arch=compute_80,code=sm_80")

nvcc_flags = [
    "-O3",
    "-gencode",
    "arch=compute_70,code=sm_70",
    "--use_fast_math",
    "-U__CUDA_NO_HALF_OPERATORS__",
    "-U__CUDA_NO_HALF_CONVERSIONS__",
    "--expt-relaxed-constexpr",
    "--expt-extended-lambda",
]
cuda_ext_args = {"cxx": ["-O3"], "nvcc": nvcc_flags + cc_flag}
layernorm_cuda_args = {
    "cxx": ["-O3"],
    "nvcc": nvcc_flags + cc_flag + ["-maxrregcount=50"],
}
>>>>>>> 5041b186
setup(
    name="fused_kernels",
    version="0.0.1",
    author="Sid Black & Alejandro Molina et al.",
    author_email="alejandro.molina@aleph-alpha.de",
    include_package_data=False,
    ext_modules=[
        CUDAExtension(
            "scaled_upper_triang_masked_softmax_cuda",
            [
                str(srcpath / "scaled_upper_triang_masked_softmax.cpp"),
                str(srcpath / "scaled_upper_triang_masked_softmax_cuda.cu"),
            ],
            extra_compile_args=cuda_ext_args,
        ),
        CUDAExtension(
            "scaled_masked_softmax_cuda",
            [
                str(srcpath / "scaled_masked_softmax.cpp"),
                str(srcpath / "scaled_masked_softmax_cuda.cu"),
            ],
            extra_compile_args=cuda_ext_args,
        ),
    ]
    if torch_cuda_available()
    else [],
    cmdclass={"build_ext": BuildExtension},
)<|MERGE_RESOLUTION|>--- conflicted
+++ resolved
@@ -21,28 +21,10 @@
 
 srcpath = Path(__file__).parent.absolute()
 cc_flag = []
-<<<<<<< HEAD
-_, bare_metal_major, _ = _get_cuda_bare_metal_version(
-    cpp_extension.CUDA_HOME)
-
-nvcc_flags = ['-O3', '--use_fast_math', '-U__CUDA_NO_HALF_OPERATORS__', '-U__CUDA_NO_HALF_CONVERSIONS__',
-              '--expt-relaxed-constexpr', '--expt-extended-lambda']
-cuda_ext_args = {'cxx': ['-O3'],
-            'nvcc': nvcc_flags + cc_flag
-        }
-layernorm_cuda_args = {'cxx': ['-O3'],
-            'nvcc': nvcc_flags + cc_flag + ['-maxrregcount=50']
-        }
-=======
 _, bare_metal_major, _ = _get_cuda_bare_metal_version(cpp_extension.CUDA_HOME)
-if int(bare_metal_major) >= 11:
-    cc_flag.append("-gencode")
-    cc_flag.append("arch=compute_80,code=sm_80")
 
 nvcc_flags = [
     "-O3",
-    "-gencode",
-    "arch=compute_70,code=sm_70",
     "--use_fast_math",
     "-U__CUDA_NO_HALF_OPERATORS__",
     "-U__CUDA_NO_HALF_CONVERSIONS__",
@@ -54,7 +36,7 @@
     "cxx": ["-O3"],
     "nvcc": nvcc_flags + cc_flag + ["-maxrregcount=50"],
 }
->>>>>>> 5041b186
+
 setup(
     name="fused_kernels",
     version="0.0.1",
